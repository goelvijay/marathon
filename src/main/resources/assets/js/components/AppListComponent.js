/** @jsx React.DOM */

define([
  "React",
  "jsx!components/AppComponent",
  "jsx!components/AppModalComponent",
  "mixins/BackboneMixin"
], function(React, AppComponent, AppModalComponent, BackboneMixin) {
  return React.createClass({
    componentDidMount: function() {
      this.startPolling();
    },
    componentWillUnmount: function() {
      this.stopPolling();
    },
    getResource: function() {
      return this.props.collection;
    },
    fetchResource: function() {
      this.props.collection.fetch();
    },
    onAppClick: function(model) {
      React.renderComponent(
        <AppModalComponent model={model} onDestroy={this.startPolling} />,
        document.getElementById("lightbox")
      );

      this.stopPolling();
    },
    mixins: [BackboneMixin],
    render: function() {
      var _this = this;
      var comparator = this.props.collection.comparator;

      var appNodes;
      var tableClassName = "table";
      if (this.props.collection.length > 0) {
        appNodes = this.props.collection.map(function(model) {
          return <AppComponent key={model.cid} model={model} onClick={_this.onAppClick} />;
        });

        // Give rows the selectable look when there are apps to click.
        tableClassName += " table-hover table-selectable";
      } else {
        appNodes =
          <tr>
            <td className="text-center" colSpan="5">No running apps.</td>
          </tr>;
      }


      return (
<<<<<<< HEAD
        <table className="table table-hover table-fixed table-selectable">
=======
        <table className={tableClassName}>
>>>>>>> a079f88b
          <colgroup>
            <col style={{width: "25%"}} />
            <col style={{width: "35%"}} />
            <col style={{width: "14%"}} />
            <col style={{width: "13%"}} />
            <col style={{width: "13%"}} />
          </colgroup>
          <thead>
            <tr>
              <th onClick={this.sortCollectionBy.bind(this, "id")}>
                ID {(comparator === "id") ? "▼" : null}
              </th>
              <th onClick={this.sortCollectionBy.bind(this, "cmd")}>
                CMD {(comparator === "cmd") ? "▼" : null}
              </th>
              <th onClick={this.sortCollectionBy.bind(this, "mem")} className="text-right">
                {(comparator === "mem") ? "▼" : null} Memory (MB)
              </th>
              <th onClick={this.sortCollectionBy.bind(this, "cpus")} className="text-right">
                {(comparator === "cpus") ? "▼" : null} CPUs
              </th>
              <th onClick={this.sortCollectionBy.bind(this, "instances")} className="text-right">
                {(comparator === "instances") ? "▼" : null} Instances
              </th>
            </tr>
          </thead>
          <tbody>
            {appNodes}
          </tbody>
        </table>
      );
    },
    sortCollectionBy: function(attribute) {
      this.props.collection.comparator = attribute;
      this.props.collection.sort();
    },
    startPolling: function() {
      if (this._interval == null) {
        this._interval = setInterval(this.fetchResource, 10000);
      }
    },
    stopPolling: function() {
      clearInterval(this._interval);
      this._interval = null;
    }
  });
});<|MERGE_RESOLUTION|>--- conflicted
+++ resolved
@@ -33,7 +33,7 @@
       var comparator = this.props.collection.comparator;
 
       var appNodes;
-      var tableClassName = "table";
+      var tableClassName = "table table-fixed";
       if (this.props.collection.length > 0) {
         appNodes = this.props.collection.map(function(model) {
           return <AppComponent key={model.cid} model={model} onClick={_this.onAppClick} />;
@@ -50,11 +50,7 @@
 
 
       return (
-<<<<<<< HEAD
-        <table className="table table-hover table-fixed table-selectable">
-=======
         <table className={tableClassName}>
->>>>>>> a079f88b
           <colgroup>
             <col style={{width: "25%"}} />
             <col style={{width: "35%"}} />
