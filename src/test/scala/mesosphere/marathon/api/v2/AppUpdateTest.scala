package mesosphere.marathon.api.v2

import javax.validation.Validation
import scala.collection.JavaConverters._
import scala.concurrent.duration._
import mesosphere.marathon.{ ContainerInfo, MarathonSpec }
import mesosphere.marathon.health.HealthCheck
<<<<<<< HEAD
import mesosphere.marathon.state.Timestamp
=======
import mesosphere.marathon.state.{ PathId, Timestamp, UpgradeStrategy }
>>>>>>> d9eb0107

class AppUpdateTest extends MarathonSpec {

  test("Validation") {
    val validator = Validation.buildDefaultValidatorFactory().getValidator

    def shouldViolate(update: AppUpdate, path: String, template: String) = {
      val violations = validator.validate(update).asScala
      assert(violations.exists(v =>
        v.getPropertyPath.toString == path && v.getMessageTemplate == template))
    }

    def shouldNotViolate(update: AppUpdate, path: String, template: String) = {
      val violations = validator.validate(update).asScala
      assert(!violations.exists(v =>
        v.getPropertyPath.toString == path && v.getMessageTemplate == template))
    }

    val update = AppUpdate()

    shouldViolate(
      update.copy(ports = Some(Seq(9000, 8080, 9000))),
      "ports",
      "Elements must be unique"
    )

  }

  test("SerializationRoundtrip") {
    import com.fasterxml.jackson.databind.ObjectMapper
    import com.fasterxml.jackson.module.scala.DefaultScalaModule
    import mesosphere.marathon.api.v2.json.MarathonModule
    import mesosphere.jackson.CaseClassModule

    val mapper = new ObjectMapper
    mapper.registerModule(DefaultScalaModule)
    mapper.registerModule(new MarathonModule)
    mapper.registerModule(CaseClassModule)

    val update0 = AppUpdate(container = Some(ContainerInfo()))
    val json0 = mapper.writeValueAsString(update0)
    val readResult0 = mapper.readValue(json0, classOf[AppUpdate])
    assert(readResult0 == update0)

    val update1 = AppUpdate(
      cmd = Some("sleep 60"),
      user = Some("nobody"),
      env = Some(Map("LANG" -> "en-US")),
      instances = Some(16),
      cpus = Some(2.0),
      mem = Some(256.0),
      disk = Some(1024.0),
      executor = Some("http://dl.corp.org/executors/some.executor"),
      constraints = Some(Set()),
      uris = Some(Seq("http://dl.corp.org/prodX-1.2.3.tgz")),
      ports = Some(Seq(0, 0)),
      backoff = Some(2.seconds),
      backoffFactor = Some(1.2),
      container = Some(
        ContainerInfo(image = "docker:///group/image", options = Seq("-h"))
      ),
      healthChecks = Some(Set[HealthCheck]()),
<<<<<<< HEAD
=======
      dependencies = Some(Set[PathId]()),
      upgradeStrategy = Some(UpgradeStrategy.empty),
>>>>>>> d9eb0107
      version = Some(Timestamp.now)
    )
    val json1 = mapper.writeValueAsString(update1)
    val readResult1 = mapper.readValue(json1, classOf[AppUpdate])
<<<<<<< HEAD
    assert(readResult1 == update1)

    println(json0)
=======
>>>>>>> d9eb0107

    val update2 = AppUpdate(container = Some(ContainerInfo()))
    val json2 = """
      {
        "cmd": null,
        "user": null,
        "env": null,
        "instances": null,
        "cpus": null,
        "mem": null,
        "disk": null,
        "executor": null,
        "constraints": null,
        "uris": null,
        "ports": null,
        "backoffSeconds": null,
        "backoffFactor": null,
        "container": null,
        "healthChecks": null,
<<<<<<< HEAD
=======
        "dependencies": null,
>>>>>>> d9eb0107
        "version": null
      }
    """
    val readResult2 = mapper.readValue(json2, classOf[AppUpdate])
    assert(readResult2 == update2)

    val update3 = AppUpdate()
    val json3 = "{}"
    val readResult3 = mapper.readValue(json3, classOf[AppUpdate])
    assert(readResult3 == update3)

  }
}<|MERGE_RESOLUTION|>--- conflicted
+++ resolved
@@ -5,11 +5,7 @@
 import scala.concurrent.duration._
 import mesosphere.marathon.{ ContainerInfo, MarathonSpec }
 import mesosphere.marathon.health.HealthCheck
-<<<<<<< HEAD
-import mesosphere.marathon.state.Timestamp
-=======
 import mesosphere.marathon.state.{ PathId, Timestamp, UpgradeStrategy }
->>>>>>> d9eb0107
 
 class AppUpdateTest extends MarathonSpec {
 
@@ -72,21 +68,13 @@
         ContainerInfo(image = "docker:///group/image", options = Seq("-h"))
       ),
       healthChecks = Some(Set[HealthCheck]()),
-<<<<<<< HEAD
-=======
       dependencies = Some(Set[PathId]()),
       upgradeStrategy = Some(UpgradeStrategy.empty),
->>>>>>> d9eb0107
       version = Some(Timestamp.now)
     )
     val json1 = mapper.writeValueAsString(update1)
     val readResult1 = mapper.readValue(json1, classOf[AppUpdate])
-<<<<<<< HEAD
     assert(readResult1 == update1)
-
-    println(json0)
-=======
->>>>>>> d9eb0107
 
     val update2 = AppUpdate(container = Some(ContainerInfo()))
     val json2 = """
@@ -106,10 +94,7 @@
         "backoffFactor": null,
         "container": null,
         "healthChecks": null,
-<<<<<<< HEAD
-=======
         "dependencies": null,
->>>>>>> d9eb0107
         "version": null
       }
     """
